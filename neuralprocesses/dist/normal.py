--- conflicted
+++ resolved
@@ -7,14 +7,10 @@
 from stheno import Normal
 from wbml.util import indented_kv
 
-<<<<<<< HEAD
-from .dist import AbstractDistribution, shape_batch
-=======
->>>>>>> d8b16cc7
 from .. import _dispatch
 from ..aggregate import Aggregate
 from ..util import batch, split
-from .dist import AbstractMultiOutputDistribution
+from .dist import AbstractDistribution, shape_batch
 
 __all__ = ["MultiOutputNormal"]
 
