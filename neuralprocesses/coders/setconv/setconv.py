from functools import wraps
from string import ascii_lowercase as letters

import lab as B
import torch

from ... import _dispatch
from ...augment import AugmentedInput
from ...parallel import broadcast_coder_over_parallel
from ...util import register_module

from torchvision.ops import MLP
from . import privacy_accounting as pa

from stheno import EQ

__all__ = ["SetConv", "DPSetConv"]


@register_module
class SetConv:
    """A set convolution.
    Args:
        scale (float): Initial value for the length scale.
        dtype (dtype, optional): Data type.
        learnable (bool, optional): Whether the SetConv length scale is learnable.
    Attributes:
        log_scale (scalar): Logarithm of the length scale.
    """

    def __init__(self, scale, dtype=None, learnable=True):
        self.log_scale = self.nn.Parameter(
            B.log(scale), dtype=dtype, learnable=learnable
        )


def _dim_is_concrete(x, i):
    try:
        int(B.shape(x, i))
        return True
    except TypeError:
        return False


def _batch_targets(f):
    @wraps(f)
    def f_wrapped(coder, xz, z, x, batch_size=1024, **kw_args):
        # If `x` is the internal discretisation and we're compiling this function
        # with `tf.function`, then `B.shape(x, -1)` will be `None`. We therefore
        # check that `B.shape(x, -1)` is concrete before attempting the comparison.
        if _dim_is_concrete(x, -1) and B.shape(x, -1) > batch_size:
            i = 0
            outs = []
            while i < B.shape(x, -1):
                outs.append(
                    code(
                        coder,
                        xz,
                        z,
                        x[..., i : i + batch_size],
                        batch_size=batch_size,
                        **kw_args,
                    )[1]
                )
                i += batch_size
            return x, B.concat(*outs, axis=-1)
        else:
            return f(coder, xz, z, x, **kw_args)

    return f_wrapped


def compute_weights(coder, x1, x2):
    # Compute interpolation weights.
    dists2 = B.pw_dists2(B.transpose(x1), B.transpose(x2))
    return B.exp(-0.5 * dists2 / B.exp(2 * coder.log_scale))


@_dispatch
@_batch_targets
def code(coder: SetConv, xz: B.Numeric, z: B.Numeric, x: B.Numeric, **kw_args):
    return x, B.matmul(z, compute_weights(coder, xz, x))


_setconv_cache_num_tup = {}


@_dispatch
def code(coder: SetConv, xz: B.Numeric, z: B.Numeric, x: tuple, **kw_args):
    ws = [compute_weights(coder, xz[..., i : i + 1, :], xi) for i, xi in enumerate(x)]

    # Use a cache so we don't build the equation every time.
    try:
        equation = _setconv_cache_num_tup[len(x)]
    except KeyError:
        letters_i = 3
        base = "...bc"
        result = "...b"
        for _ in range(len(x)):
            let = letters[letters_i]
            letters_i += 1
            base += f",...c{let}"
            result += f"{let}"
        _setconv_cache_num_tup[len(x)] = f"{base}->{result}"
        equation = _setconv_cache_num_tup[len(x)]

    return x, B.einsum(equation, z, *ws)


_setconv_cache_tup_num = {}


@_dispatch
@_batch_targets
def code(coder: SetConv, xz: tuple, z: B.Numeric, x: B.Numeric, **kw_args):
    ws = [compute_weights(coder, xzi, x[..., i : i + 1, :]) for i, xzi in enumerate(xz)]

    # Use a cache so we don't build the equation every time.
    try:
        equation = _setconv_cache_tup_num[len(xz)]
    except KeyError:
        letters_i = 3
        base_base = "...b"
        base_els = ""
        for _ in range(len(xz)):
            let = letters[letters_i]
            letters_i += 1
            base_base += f"{let}"
            base_els += f",...{let}c"
        _setconv_cache_tup_num[len(xz)] = f"{base_base}{base_els}->...bc"
        equation = _setconv_cache_tup_num[len(xz)]

    return x, B.einsum(equation, z, *ws)


_setconv_cache_tup_tup = {}


@_dispatch
def code(coder: SetConv, xz: tuple, z: B.Numeric, x: tuple, **kw_args):
    ws = [compute_weights(coder, xzi, xi) for xzi, xi in zip(xz, x)]

    # Use a cache so we don't build the equation every time.
    try:
        equation = _setconv_cache_tup_tup[len(x)]
    except KeyError:
        letters_i = 2
        base_base = "...b"
        base_els = ""
        result = "...b"
        for _ in range(len(x)):
            let1 = letters[letters_i]
            letters_i += 1
            let2 = letters[letters_i]
            letters_i += 1
            base_base += f"{let1}"
            base_els += f",...{let1}{let2}"
            result += f"{let2}"
        _setconv_cache_tup_tup[len(x)] = f"{base_base}{base_els}->{result}"
        equation = _setconv_cache_tup_tup[len(x)]

    return x, B.einsum(equation, z, *ws)


broadcast_coder_over_parallel(SetConv)


@_dispatch
def code(coder: SetConv, xz, z, x: AugmentedInput, **kw_args):
    xz, z = code(coder, xz, z, x.x, **kw_args)
    return AugmentedInput(xz, x.augmentation), z


@register_module
class DPSetConv:
    """A set convolution with a DP mechanism.

    Args:
        scale (float): Initial value for the length scale.
        dtype (dtype, optional): Data type.
        learnable (bool, optional): Whether the SetConv length scale is learnable.

    Attributes:
        log_scale (scalar): Logarithm of the length scale.

    """

    def __init__(
            self,
            scale,
            y_bound,
            use_dp_noise_channels,
            amortise_dp_params=False,
            dtype=None,
            learnable=True,
        ):

        self.log_scale = self.nn.Parameter(
            B.log(scale).copy(), dtype=dtype, learnable=learnable
        )
        
        self.fake_log_scale = self.nn.Parameter(
            B.log(scale).copy() + 1., dtype=dtype, learnable=learnable
        )
        
        self.fake_log_scale = self.nn.Parameter(
            B.log(scale), dtype=dtype, learnable=learnable
        )
        
        self.use_dp_noise_channels = use_dp_noise_channels
        self.amortise_dp_params = amortise_dp_params

        if self.amortise_dp_params:
            
            self.y_mlp = MLP(
                in_channels=1,
                hidden_channels=[20, 20, 1],
            )
            
            self.t_mlp = MLP(
                in_channels=1,
                hidden_channels=[20, 20, 1],
            )

        self.log_y_bound = self.nn.Parameter(
            B.log(y_bound), dtype=dtype, learnable=learnable
        )

        self.logit_t = self.nn.Parameter(
            0., dtype=dtype, learnable=learnable
        )
        
    def density_sigma(self, sens_per_sigma):
        return 2 ** 0.5 / (sens_per_sigma * (1 - self.t(sens_per_sigma))**0.5)
    
    def value_sigma(self, sens_per_sigma):
        return 2. * self.y_bound(sens_per_sigma) / (sens_per_sigma * self.t(sens_per_sigma)**0.5)
      
    # Correct: 
    #     both_sigma = (2 + 4 * y_bound**2)**0.5 / sens_per_sigma
    #
    # Also correct: 
    #
    #     t in [0, 1]
    #
    #     μ = sens_per_sigma ** 2 / 2
    #     density_sensitivity = 2 ** 0.5
    #     signal_sensitivity = 2 * y_bound
    #
    #     density_sigma = density_sensitivity / (2 (1 - t) μ)**0.5 = density_sens / (sens_per_sigma * (1 - t)**0.5)
    #     value_sigma = signal_sensitivity / (2 t μ)**0.5 = signal_sens / (sens_per_sigma * t**0.5)
    #
    #     density_sigma = 2**0.5 * density_sensitivity / sens_per_sigma = 2 / sens_per_sigma
    #     value_sigma = 2**0.5 * signal_sensitivity / sens_per_sigma = 2 * 2**0.5 * y_bound
        
    def t(self, sens_per_sigma):

        if self.amortise_dp_params:
            # mu = 0.5 * sens_per_sigma**2.
            # return B.sigmoid(self.t_lin(mu[:, None])[:, 0])
            return 0.5 + 0. * B.sigmoid(self.t_mlp(sens_per_sigma[:, None])[:, 0])

        else:
            return 0.5 + 0. * B.sigmoid(self.logit_t[None])

    
    def y_bound(self, sens_per_sigma):

        if self.amortise_dp_params:
            # mu = 0.5 * sens_per_sigma**2.
            # return B.exp(self.log_max_y_bound) * B.sigmoid(self.y_lin(mu[:, None])[:, 0])
            return 2.0 + 0. * B.softplus(self.y_mlp(sens_per_sigma[:, None])[:, 0])

        else:
            return 2.0 + 0. * B.exp(self.log_y_bound[None])

        
    def sample_noise(self, xz, z, x, sens_per_sigma):

        _x = B.transpose(x, [0, 2, 1])
        
<<<<<<< HEAD
        kernel = EQ().stretch(B.exp(self.log_scale)) #EQ().stretch(B.exp(self.fake_log_scale)) # EQ().stretch(B.exp(self.log_scale))
=======
        kernel = EQ().stretch(B.exp(self.log_scale))
        print(B.exp(self.log_scale), B.exp(self.fake_log_scale))
>>>>>>> 7542e727
        
        k = lambda tensor: kernel(tensor, tensor) + \
            1e-6 * B.eye(tensor.dtype, tensor.shape[-1])[None, :, :]
        
        noise = [B.sample(k(_x.double()))[:, None, :, 0] for i in range(z.shape[1])]
        noise = B.cast(z.dtype, B.concat(*noise, axis=1))
        
        num_channels = noise.shape[1]

        density_sigma = self.density_sigma(sens_per_sigma)
        value_sigma = self.value_sigma(sens_per_sigma)

        density_noise = density_sigma[:, None, None] * noise[:, :num_channels//2, :]
        value_noise = value_sigma[:, None, None] * noise[:, num_channels//2:, :]
        
        noise = B.concat(density_noise, value_noise, axis=1)
    
        return noise, density_sigma, value_sigma
    
    def clip_data_channel(self, tensor, sens_per_sigma):
        
        num_channels = tensor.shape[1]
        ones = B.ones(tensor.dtype, *(tensor[:, :num_channels//2, :].shape))

        kernel = tensor[:, :num_channels//2, :]

        clipped_data = B.minimum(tensor[:, num_channels//2:, :], self.y_bound(sens_per_sigma)[:, None, None] * ones)
        clipped_data = B.maximum(clipped_data, -self.y_bound(sens_per_sigma)[:, None, None] * ones)
        
        tensor = B.concat(kernel, clipped_data, axis=1)
        
        return tensor
    
    def sens_per_sigma(self, epsilon, delta):

        sens_per_sigma = torch.tensor([
            pa.find_sens_per_sigma(epsilon=e, delta_bound=d) for e, d in zip(epsilon[:, 0], delta[:, 0])
        ])
        
        return sens_per_sigma
        

        
@_dispatch
@_batch_targets
def code(coder: DPSetConv, xz: B.Numeric, z: B.Numeric, x: B.Numeric, *, epsilon: B.Numeric, delta: B.Numeric, **kw_args):

    sens_per_sigma = coder.sens_per_sigma(epsilon, delta).to(xz.device)

    density_data_channels = B.matmul(
        coder.clip_data_channel(z, sens_per_sigma),
        compute_weights(coder, xz, x),
    )
    
#     print(xz.shape, z.shape, x.shape, density_data_channels.shape)
#     input("")
    
#     import matplotlib.pyplot as plt
    
#     plt.figure(figsize=(10, 5))
#     plt.subplot(1, 2, 1)
#     plt.plot(x[0, 0, :], density_data_channels[0, 0, :], color="tab:blue", label="Density")
                                   
#     plt.subplot(1, 2, 2)
#     plt.plot(x[0, 0, :], density_data_channels[0, 1, :], color="tab:blue", label="Density + noise")

    noise, density_sigma, value_sigma = coder.sample_noise(xz, z, x, sens_per_sigma)
    
    z = density_data_channels + noise
    
#     plt.subplot(1, 2, 1)
#     plt.plot(x[0, 0, :], z[0, 0, :], "--", color="tab:blue", label="Value")
#     plt.xlabel("$x$", fontsize=18)
#     plt.ylabel("Density", fontsize=18)
#     plt.legend()
                                   
#     plt.subplot(1, 2, 2)
#     plt.plot(x[0, 0, :], z[0, 1, :], "--", color="tab:blue", label="Value + noise")
#     plt.xlabel("$x$", fontsize=18)
#     plt.ylabel("Value", fontsize=18)
#     plt.legend()
    
#     eps = float(epsilon[0].detach().cpu().numpy())
#     plt.suptitle(f"Amortised $t, y_b$, $\\epsilon = {eps:.2f}$", fontsize=28)
    
#     if not hasattr(coder, "i"):
#         coder.i = 1
#     else:
#         coder.i = coder.i + 1
        
#     plt.tight_layout()
#     plt.savefig(f"_img/amortised-channels-{eps:.2f}-{coder.i}.png")
    
    if coder.use_dp_noise_channels:

        density_sigma = density_sigma[:, None, None] * B.ones(z.dtype, z.shape[0], 1, z.shape[2])
        value_sigma = value_sigma[:, None, None] * B.ones(z.dtype, z.shape[0], 1, z.shape[2])

        z = B.concat(z, density_sigma, value_sigma, axis=1)

    return x, z


_setconv_cache_num_tup = {}<|MERGE_RESOLUTION|>--- conflicted
+++ resolved
@@ -279,12 +279,8 @@
 
         _x = B.transpose(x, [0, 2, 1])
         
-<<<<<<< HEAD
-        kernel = EQ().stretch(B.exp(self.log_scale)) #EQ().stretch(B.exp(self.fake_log_scale)) # EQ().stretch(B.exp(self.log_scale))
-=======
         kernel = EQ().stretch(B.exp(self.log_scale))
         print(B.exp(self.log_scale), B.exp(self.fake_log_scale))
->>>>>>> 7542e727
         
         k = lambda tensor: kernel(tensor, tensor) + \
             1e-6 * B.eye(tensor.dtype, tensor.shape[-1])[None, :, :]
